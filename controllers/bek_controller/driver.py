--- conflicted
+++ resolved
@@ -12,11 +12,7 @@
 import tkinter as tk
 from tkinter import messagebox
 from controller import Supervisor, Robot
-<<<<<<< HEAD
-from enum import Enum
-=======
 from enums import RobotStage, RobotMode
->>>>>>> 3844651b
 from layers.boundary_vector_cell_layer import BoundaryVectorCellLayer
 from layers.head_direction_layer import HeadDirectionLayer
 from layers.place_cell_layer import PlaceCellLayer
@@ -86,11 +82,7 @@
 
     def initialization(
         self,
-<<<<<<< HEAD
-        new_stage=RobotStage.PLOTTING,
-=======
         stage=RobotStage.PLOTTING,
->>>>>>> 3844651b
         randomize_start_loc=True,
         run_time_hours=1,
     ):
@@ -102,36 +94,6 @@
             run_time_hours (int): Total run time for the simulation in hours.
         """
         # Stage and RunMode
-<<<<<<< HEAD
-        self.stage = None
-        self.run_mode = None
-        self.new_stage = new_stage
-
-        if (
-            self.new_stage == RobotStage.PLOTTING
-            or self.new_stage == RobotStage.RECORDING
-        ):
-            self.stage = "explore"
-            self.run_mode = "explore"
-        elif self.new_stage == RobotStage.LEARN_OJAS:
-            self.clear()
-            self.stage = "learning"
-            self.run_mode = "explore"
-        elif self.new_stage == RobotStage.LEARN_HEBB:
-            self.stage = "dmtp"
-            self.run_mode = "explore"
-        elif self.new_stage == RobotStage.EXPLOIT:
-            self.stage = "dmtp"
-            self.run_mode = "exploit"
-        else:
-            raise ValueError(f"Unknown run mode: {self.run_mode}")
-
-        # Model parameters
-        self.num_place_cells = 200
-        self.num_reward_cells = 10
-        self.n_hd = 8
-        self.timestep = 32  # WorldInfo.basicTimeStep = 32ms
-=======
         self.stage = stage
         
         # Set the run mode based on the current stage
@@ -142,7 +104,6 @@
         self.num_reward_cells = 1
         self.n_hd = 8
         self.timestep = 32*2  # WorldInfo.basicTimeStep = 32ms
->>>>>>> 3844651b
         self.tau_w = 10  # time constant for the window function
 
         # Robot parameters
@@ -208,11 +169,7 @@
         self.prev_pcn_state = tf.zeros_like(self.pcn.place_cell_activations)
 
         if randomize_start_loc:
-<<<<<<< HEAD
-            INITIAL = [rng.uniform(-2.4, 2.4), 0.5, rng.uniform(-2.4, 2.4)]
-=======
             INITIAL = [rng.uniform(-2.3, 2.3), 0.5, rng.uniform(-2.3, 2.3)]
->>>>>>> 3844651b
             self.robot.getField("translation").setSFVec3f(INITIAL)
             self.robot.resetPhysics()
 
@@ -259,13 +216,6 @@
                 num_reward_cells=num_reward_cells,
                 input_dim=num_place_cells,
                 num_replay=3,
-<<<<<<< HEAD
-                context=1,
-            )
-            print("Initialized new Reward Cell Network.")
-        return self.rcn
-
-=======
             )
             print("Initialized new Reward Cell Network.")
         return self.rcn
@@ -287,7 +237,6 @@
         else:
             raise ValueError(f"Unknown robot stage: {self.stage}")
         
->>>>>>> 3844651b
     ########################################### RUN LOOP ###########################################
 
     def run(self):
@@ -295,11 +244,7 @@
         Runs the main control loop of the robot, managing its behavior based on the current state.
         """
 
-<<<<<<< HEAD
-        print(f"Starting robot in stage {self.new_stage.name}")
-=======
         print(f"Starting robot in stage {self.stage}")
->>>>>>> 3844651b
         print(f"Goal at {self.goal_location}")
 
         while True:
@@ -310,20 +255,6 @@
             #    self.new_stage = self.STATE_MANUAL_CONTROL
 
             # Handle the robot's state
-<<<<<<< HEAD
-            if self.new_stage == RobotStage.MANUAL_CONTROL:
-                self.manual_control()
-            elif (
-                self.new_stage == RobotStage.LEARN_OJAS
-                or self.new_stage == RobotStage.LEARN_HEBB
-                or self.new_stage == RobotStage.PLOTTING
-            ):
-                self.explore()
-            elif self.new_stage == RobotStage.EXPLOIT:
-                self.exploit()
-            elif self.new_stage == RobotStage.RECORDING:
-                self.recording_mode()
-=======
             if self.stage == RobotStage.MANUAL_CONTROL:
                 self.manual_control()
             elif (
@@ -336,7 +267,6 @@
                 self.exploit()
             elif self.stage == RobotStage.RECORDING:
                 self.recording()
->>>>>>> 3844651b
             else:
                 print("Unknown state. Exiting...")
                 break
@@ -366,11 +296,7 @@
                 self.turn(np.deg2rad(60))
                 break
 
-<<<<<<< HEAD
-            if self.new_stage == RobotStage.LEARN_HEBB:
-=======
             if self.mode == RobotMode.DMTP:
->>>>>>> 3844651b
                 self.current_pcn_state += self.pcn.place_cell_activations
                 self.check_goal_reached()
 
@@ -378,11 +304,7 @@
             self.forward()
             self.check_goal_reached()
 
-<<<<<<< HEAD
-        if self.new_stage == RobotStage.LEARN_HEBB:
-=======
         if self.mode == RobotMode.DMTP:
->>>>>>> 3844651b
             self.current_pcn_state /= s  # 's' should be greater than 0
 
         self.turn(np.random.normal(0, np.deg2rad(30)))  # Choose a new random direction
@@ -484,9 +406,6 @@
             # Normalize the accumulated place cell state over the time window
             self.current_pcn_state /= self.tau_w
 
-<<<<<<< HEAD
-    ########################################### GET ACTUAL REWARD ###########################################
-
     def get_actual_reward(self):
         """
         Determines the actual reward for the agent at the current state.
@@ -499,20 +418,6 @@
             [curr_pos[0] - self.goal_location[0], curr_pos[2] - self.goal_location[1]]
         )
 
-=======
-    def get_actual_reward(self):
-        """
-        Determines the actual reward for the agent at the current state.
-
-        Returns:
-            float: The actual reward value.
-        """
-        curr_pos = self.robot.getField("translation").getSFVec3f()
-        distance_to_goal = np.linalg.norm(
-            [curr_pos[0] - self.goal_location[0], curr_pos[2] - self.goal_location[1]]
-        )
-
->>>>>>> 3844651b
         if distance_to_goal <= self.goal_r["exploit"]:
             return 1.0  # Reward for reaching the goal
         else:
@@ -554,11 +459,7 @@
 
         print("Sensor data saved.")
 
-<<<<<<< HEAD
-    def recording_mode(self):
-=======
     def recording(self):
->>>>>>> 3844651b
         """
         Handles the logic for recording sensor data without using place fields.
         """
@@ -591,10 +492,7 @@
             self.save_sensor_data()
             messagebox.showinfo("Information", "Press OK to save recorded data")
             print("Saved!")
-<<<<<<< HEAD
-=======
             root = tk.Tk()
->>>>>>> 3844651b
             root.destroy()  # Destroy the main window
             self.save(True)
             self.stop()
@@ -675,11 +573,7 @@
         self.pcn.get_place_cell_activations(
             input_data=[self.boundaries, np.linspace(0, 2 * np.pi, 720, False)],
             hd_activations=self.hd_activations,
-<<<<<<< HEAD
-            mode=self.stage,
-=======
             mode=self.mode,
->>>>>>> 3844651b
             collided=np.any(self.collided),
         )
 
@@ -705,11 +599,7 @@
         Check if the robot has reached the goal and perform necessary actions when the goal is reached.
         """
         curr_pos = self.robot.getField("translation").getSFVec3f()
-<<<<<<< HEAD
-        if self.stage == "dmtp" and np.allclose(
-=======
         if self.mode == RobotMode.DMTP and np.allclose(
->>>>>>> 3844651b
             self.goal_location, [curr_pos[0], curr_pos[2]], 0, self.goal_r["exploit"]
         ):
             self.auto_pilot()  # Navigate to the goal slowly and call rcn.replay()
@@ -734,11 +624,7 @@
             root.destroy()  # Destroy the main window
             self.save(True)
             self.simulationSetMode(self.SIMULATION_MODE_PAUSE)
-<<<<<<< HEAD
-        elif (self.stage == "learning" or self.stage == "explore") and (
-=======
         elif (self.mode == RobotMode.LEARNING or self.mode == RobotMode.EXPLORE) and (
->>>>>>> 3844651b
             self.getTime() >= 60 * self.run_time_minutes
         ):
             root = tk.Tk()
