--- conflicted
+++ resolved
@@ -153,7 +153,6 @@
         self.num_steps = int(self.run_time_minutes * 60 // (2 * self.timestep / 1000))
         self.goal_r = {"explore": 0.3, "exploit": 0.5}
 
-<<<<<<< HEAD
         try:
             with open("hmap_x.pkl", "rb") as f:
                 self.hmap_x = pickle.load(f)
@@ -178,13 +177,6 @@
                 (self.num_steps, self.n_hd)
             )  # head direction cell activations
             self.hmap_g = np.zeros(self.num_steps)  # goal estimates
-=======
-        self.hmap_x = np.zeros(self.num_steps)  # x-coordinates
-        self.hmap_y = np.zeros(self.num_steps)  # y-coordinates
-        self.hmap_z = np.zeros((self.num_steps, self.num_place_cells))  # place cell activations
-        self.hmap_h = np.zeros((self.num_steps, self.n_hd))  # head direction cell activations
-        self.hmap_g = np.zeros(self.num_steps)  # goal estimates
->>>>>>> 14b6e370
 
         # Initialize hardware components and sensors
         self.robot = self.getFromDef("agent")  # Placeholder for robot instance
